--- conflicted
+++ resolved
@@ -99,13 +99,7 @@
                 dryRun: false,
                 workflowId: 'id123',
                 containerIncludes: ['other:image'],
-<<<<<<< HEAD
                 nameStrategy: ImageNameStrategy.tagPrefix
-=======
-                packages: new PackagesSpec(type: PackagesSpec.Type.SPACK),
-                nameStrategy: ImageNameStrategy.tagPrefix,
-                mirrorRegistry: 'bar.io'
->>>>>>> aa205645
         )
         then:
         other.towerAccessToken == 'b1'
