/*
 * Copyright 2024, Seqera Labs
 *
 * Licensed under the Apache License, Version 2.0 (the "License");
 * you may not use this file except in compliance with the License.
 * You may obtain a copy of the License at
 *
 *     http://www.apache.org/licenses/LICENSE-2.0
 *
 * Unless required by applicable law or agreed to in writing, software
 * distributed under the License is distributed on an "AS IS" BASIS,
 * WITHOUT WARRANTIES OR CONDITIONS OF ANY KIND, either express or implied.
 * See the License for the specific language governing permissions and
 * limitations under the License.
 *
 */

package io.seqera.wave.api

import spock.lang.Specification

/**
 *
 * @author Paolo Di Tommaso <paolo.ditommaso@gmail.com>
 */
class SubmitContainerTokenRequestTest extends Specification {

    def 'should copy a request' () {
        given:
        def req = new SubmitContainerTokenRequest(
                towerAccessToken: 'a1',
                towerRefreshToken: 'a2',
                towerEndpoint: 'a3',
                towerWorkspaceId: 4,
                containerImage: 'a5',
                containerFile:  'a6',
                containerConfig: new ContainerConfig(entrypoint: ['this','that']),
                condaFile: 'a8',
                spackFile: 'a9',
                containerPlatform: 'a10',
                buildRepository: 'a11',
                cacheRepository: 'a12',
                timestamp: 'a13',
                fingerprint: 'a14',
                freeze: true,
                format: 'sif',
                dryRun: true,
                workflowId: 'id123',
                containerIncludes: ['busybox:latest'],
                packages: new PackagesSpec(type: PackagesSpec.Type.CONDA, environment: 'foo', entries: ['bar'])
        )

        when:
        def copy = req.copyWith(Map.of())
        then:
        copy.towerAccessToken == req.towerAccessToken
        copy.towerRefreshToken == req.towerRefreshToken
        copy.towerEndpoint == req.towerEndpoint
        copy.towerWorkspaceId == req.towerWorkspaceId
        copy.containerImage == req.containerImage
        copy.containerFile == req.containerFile
        copy.containerConfig == req.containerConfig
        copy.condaFile == req.condaFile
        copy.spackFile == req.spackFile
        copy.containerPlatform == req.containerPlatform
        copy.buildRepository == req.buildRepository
        copy.cacheRepository == req.cacheRepository
        copy.timestamp == req.timestamp
        copy.fingerprint == req.fingerprint
        copy.freeze == req.freeze
        copy.format == req.format
        copy.dryRun == req.dryRun
        copy.workflowId == req.workflowId
        copy.containerIncludes == req.containerIncludes
        copy.packages == req.packages
        and:
        copy.formatSingularity()

        when:
        def other = req.copyWith(
                towerAccessToken: 'b1',
                towerRefreshToken: 'b2',
                towerEndpoint: 'b3',
                towerWorkspaceId: 44,
                containerImage: 'b5',
                containerFile:  'b6',
                containerConfig: new ContainerConfig(entrypoint: ['foo','bar']),
                condaFile: 'b8',
                spackFile: 'b9',
                containerPlatform: 'b10',
                buildRepository: 'b11',
                cacheRepository: 'b12',
                timestamp: 'b13',
                fingerprint: 'b14',
                freeze: false,
                format: 'foo',
                dryRun: false,
                workflowId: 'id123',
                containerIncludes: ['other:image'],
<<<<<<< HEAD
                imageName: 'testImageName'
=======
                packages: new PackagesSpec(type: PackagesSpec.Type.SPACK)
>>>>>>> 27539557
        )
        then:
        other.towerAccessToken == 'b1'
        other.towerRefreshToken == 'b2'
        other.towerEndpoint == 'b3'
        other.towerWorkspaceId == 44
        other.containerImage == 'b5'
        other.containerFile == 'b6'
        other.containerConfig == new ContainerConfig(entrypoint: ['foo','bar'])
        other.condaFile == 'b8'
        other.spackFile == 'b9'
        other.containerPlatform == 'b10'
        other.buildRepository == 'b11'
        other.cacheRepository == 'b12'
        other.timestamp == 'b13'
        other.fingerprint == 'b14'
        other.freeze == false
        other.format == 'foo'
        other.dryRun == false
        other.workflowId == 'id123'
        other.containerIncludes == ['other:image']
<<<<<<< HEAD
        other.imageName== 'testImageName'
=======
        other.packages == new PackagesSpec(type: PackagesSpec.Type.SPACK)
>>>>>>> 27539557
        and:
        !other.formatSingularity()
    }

}<|MERGE_RESOLUTION|>--- conflicted
+++ resolved
@@ -97,11 +97,8 @@
                 dryRun: false,
                 workflowId: 'id123',
                 containerIncludes: ['other:image'],
-<<<<<<< HEAD
-                imageName: 'testImageName'
-=======
+                imageName: 'testImageName',
                 packages: new PackagesSpec(type: PackagesSpec.Type.SPACK)
->>>>>>> 27539557
         )
         then:
         other.towerAccessToken == 'b1'
@@ -123,11 +120,8 @@
         other.dryRun == false
         other.workflowId == 'id123'
         other.containerIncludes == ['other:image']
-<<<<<<< HEAD
         other.imageName== 'testImageName'
-=======
         other.packages == new PackagesSpec(type: PackagesSpec.Type.SPACK)
->>>>>>> 27539557
         and:
         !other.formatSingularity()
     }
