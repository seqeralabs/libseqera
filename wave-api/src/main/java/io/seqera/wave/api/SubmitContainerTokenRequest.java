/*
 * Copyright 2024, Seqera Labs
 *
 * Licensed under the Apache License, Version 2.0 (the "License");
 * you may not use this file except in compliance with the License.
 * You may obtain a copy of the License at
 *
 *     http://www.apache.org/licenses/LICENSE-2.0
 *
 * Unless required by applicable law or agreed to in writing, software
 * distributed under the License is distributed on an "AS IS" BASIS,
 * WITHOUT WARRANTIES OR CONDITIONS OF ANY KIND, either express or implied.
 * See the License for the specific language governing permissions and
 * limitations under the License.
 *
 */

package io.seqera.wave.api;


import java.time.OffsetDateTime;
import java.util.List;
import java.util.Map;

/**
 * Model a request for an augmented container
 *
 * @author Paolo Di Tommaso <paolo.ditommaso@gmail.com>
 */
public class SubmitContainerTokenRequest implements Cloneable {

    /**
     * Tower access token required to enable the service
     */
    public  String towerAccessToken;

    /**
     * Tower refresh token used to refresh the authorization
     */
    public String towerRefreshToken;

    /**
     * Tower endpoint: the public address
     * of the tower instance to integrate with wave
     */
    public String towerEndpoint;

    /**
     * Tower workspace id
     */
    public Long towerWorkspaceId;

    /**
     * Container image to be pulled
     */
    public String containerImage;

    /**
     * Container build file i.g. Dockerfile of the container to be build
     */
    public String containerFile;

    /**
     * List of layers to be added in the pulled image
     */
    public ContainerConfig containerConfig;

    /**
     * Conda recipe file used to build the container
     */
    @Deprecated
    public String condaFile;

    /**
     * Spack recipe file used to build the container
     */
    @Deprecated
    public String spackFile;

    /**
     * The container platform to be used
     */
    public String containerPlatform;

    /**
     * The repository where the build container should be pushed
     */
    public String buildRepository;

    /**
     * The repository where the build container should be pushed
     */
    public String cacheRepository;

    /**
     * Request timestamp
     */
    public String timestamp;

    /**
     * Request unique fingerprint
     */
    public String fingerprint;

    /**
     * Enable freeze mode that cause the container build to include
     * all {@link #containerConfig} dependencies
     */
    public boolean freeze;

    /**
     * A layer holding the build context for this container request
     */
    public BuildContext buildContext;

    /**
     * Format of the target container build. Use `sif` for Singularity. default: docker/oci
     */
    public String format;

    /**
     * When {@code true} build requests are carried out in dry-run mode.
     * Id of workflow in tower
     */
    public Boolean dryRun;

    /**
     * Id of compute workflow environment in tower
     */
    public String workflowId;

    /**
     * One or more container should be included in upstream container request
     */
    public List<String> containerIncludes;

    /**
<<<<<<< HEAD
     * Image name of the container
     */
    public String imageName;
=======
     * Defines the packages to be included in this container request
     */
    public PackagesSpec packages;
>>>>>>> 27539557

    public SubmitContainerTokenRequest copyWith(Map opts) {
        try {
            final SubmitContainerTokenRequest copy = (SubmitContainerTokenRequest) this.clone();
            if( opts.containsKey("towerAccessToken") )
                copy.towerAccessToken = (String)opts.get("towerAccessToken");
            if( opts.containsKey("towerRefreshToken") )
                copy.towerRefreshToken = (String)opts.get("towerRefreshToken");
            if( opts.containsKey("towerEndpoint") )
                copy.towerEndpoint = (String)opts.get("towerEndpoint");
            if( opts.containsKey("towerWorkspaceId") )
                copy.towerWorkspaceId = Long.valueOf(opts.get("towerWorkspaceId").toString());
            if( opts.containsKey("containerImage") )
                copy.containerImage = (String)opts.get("containerImage");
            if( opts.containsKey("containerFile") )
                copy.containerFile = (String)opts.get("containerFile");
            if( opts.containsKey("containerConfig") )
                copy.containerConfig = (ContainerConfig)opts.get("containerConfig");
            if( opts.containsKey("condaFile") )
                copy.condaFile = (String)opts.get("condaFile");
            if( opts.containsKey("spackFile") )
                copy.spackFile = (String)opts.get("spackFile");
            if( opts.containsKey("containerPlatform") )
                copy.containerPlatform = (String)opts.get("containerPlatform");
            if( opts.containsKey("buildRepository") )
                copy.buildRepository = (String)opts.get("buildRepository");
            if( opts.containsKey("cacheRepository") )
                copy.cacheRepository = (String)opts.get("cacheRepository");
            if( opts.containsKey("timestamp") )
                copy.timestamp = (String)opts.get("timestamp");
            if( opts.containsKey("fingerprint") )
                copy.fingerprint = (String)opts.get("fingerprint");
            if( opts.containsKey("freeze") )
                copy.freeze = (boolean)opts.get("freeze");
            if( opts.containsKey("buildContext") )
                copy.buildContext = (BuildContext) opts.get("buildContext");
            if( opts.containsKey("format") )
                copy.format = (String) opts.get("format");
            if( opts.containsKey("dryRun") )
                copy.dryRun = (Boolean) opts.get("dryRun");
            if( opts.containsKey("workflowId") )
                copy.workflowId = (String) opts.get("workflowId");
            if( opts.containsKey("containerIncludes"))
                copy.containerIncludes = (List<String>) opts.get("containerIncludes");
<<<<<<< HEAD
            if(opts.containsKey("imageName"))
                copy.imageName = (String) opts.get("imageName");
=======
            if( opts.containsKey("packages"))
                copy.packages = (PackagesSpec) opts.get("packages");
>>>>>>> 27539557
            // done
            return copy;
        }
        catch (CloneNotSupportedException e) {
            throw new RuntimeException(e);
        }
    }

    public SubmitContainerTokenRequest withTowerAccessToken(String token) {
        this.towerAccessToken = token;
        return this;
    }

    public SubmitContainerTokenRequest withTowerRefreshToken(String token) {
        this.towerRefreshToken = token;
        return this;
    }

    public SubmitContainerTokenRequest withTowerEndpoint(String endpoint) {
        this.towerEndpoint = endpoint;
        return this;
    }

    public SubmitContainerTokenRequest withTowerWorkspaceId(Long workspaceId) {
        this.towerWorkspaceId = workspaceId;
        return this;
    }

    public SubmitContainerTokenRequest withContainerImage(String containerImage) {
        this.containerImage = containerImage;
        return this;
    }

    public SubmitContainerTokenRequest withContainerFile(String containerFile) {
        this.containerFile = containerFile;
        return this;
    }

    public SubmitContainerTokenRequest withContainerConfig(ContainerConfig config) {
        this.containerConfig = config;
        return this;
    }

    @Deprecated
    public SubmitContainerTokenRequest withCondaFile(String condaFile) {
        this.condaFile = condaFile;
        return this;
    }

    @Deprecated
    public SubmitContainerTokenRequest withSpackFile(String spackFile) {
        this.spackFile = spackFile;
        return this;
    }

    public SubmitContainerTokenRequest withContainerPlatform(String platform) {
        this.containerPlatform = platform;
        return this;
    }

    public SubmitContainerTokenRequest withBuildRepository(String buildRepository) {
        this.buildRepository = buildRepository;
        return this;
    }

    public SubmitContainerTokenRequest withCacheRepository(String cacheRepository) {
        this.cacheRepository = cacheRepository;
        return this;
    }

    public SubmitContainerTokenRequest withTimestamp(String timestamp) {
        this.timestamp = timestamp;
        return this;
    }

    public SubmitContainerTokenRequest withTimestamp(OffsetDateTime timestamp) {
        this.timestamp = timestamp.toString();
        return this;
    }

    public SubmitContainerTokenRequest withFingerprint(String fingerprint) {
        this.fingerprint = fingerprint;
        return this;
    }

    public SubmitContainerTokenRequest withFreezeMode(boolean value) {
        this.freeze = value;
        return this;
    }

    public SubmitContainerTokenRequest withBuildContext(BuildContext context) {
        this.buildContext = context;
        return this;
    }

    public SubmitContainerTokenRequest withFormat(String value) {
        this.format = value;
        return this;
    }

    public SubmitContainerTokenRequest withDryRun(Boolean dryRun) {
        this.dryRun = dryRun;
        return this;
    }

    public SubmitContainerTokenRequest withContainerIncludes(List<String> containerIncludes) {
        this.containerIncludes = containerIncludes;
        return this;
    }

<<<<<<< HEAD
    public SubmitContainerTokenRequest withWorkflowId(String workflowId) {
        this.workflowId = workflowId;
        return this;
    }

    public SubmitContainerTokenRequest withImageName(String imageName) {
        this.imageName = imageName;
=======
    public SubmitContainerTokenRequest withPackages(PackagesSpec packages) {
        this.packages = packages;
>>>>>>> 27539557
        return this;
    }

    public boolean formatSingularity() {
        return "sif".equals(format);
    }

    @Override
    public String toString() {
        return "SubmitContainerTokenRequest{" +
                "towerAccessToken='" + towerAccessToken + '\'' +
                ", towerRefreshToken='" + towerRefreshToken + '\'' +
                ", towerEndpoint='" + towerEndpoint + '\'' +
                ", towerWorkspaceId=" + towerWorkspaceId +
                ", containerImage='" + containerImage + '\'' +
                ", containerFile='" + containerFile + '\'' +
                ", containerConfig=" + containerConfig +
                ", condaFile='" + condaFile + '\'' +
                ", spackFile='" + spackFile + '\'' +
                ", containerPlatform='" + containerPlatform + '\'' +
                ", buildRepository='" + buildRepository + '\'' +
                ", cacheRepository='" + cacheRepository + '\'' +
                ", timestamp='" + timestamp + '\'' +
                ", fingerprint='" + fingerprint + '\'' +
                ", freeze=" + freeze +
                ", buildContext=" + buildContext +
                ", type=" + format +
                ", dryRun=" + dryRun +
                ", workflowId=" + workflowId +
                ", containerIncludes=" + ObjectUtils.toString(containerIncludes) +
<<<<<<< HEAD
                ", imageName=" + imageName +
=======
                ", packages=" + packages +
>>>>>>> 27539557
                '}';
    }
}<|MERGE_RESOLUTION|>--- conflicted
+++ resolved
@@ -135,15 +135,14 @@
     public List<String> containerIncludes;
 
     /**
-<<<<<<< HEAD
      * Image name of the container
      */
     public String imageName;
-=======
+
+    /**
      * Defines the packages to be included in this container request
      */
     public PackagesSpec packages;
->>>>>>> 27539557
 
     public SubmitContainerTokenRequest copyWith(Map opts) {
         try {
@@ -188,13 +187,10 @@
                 copy.workflowId = (String) opts.get("workflowId");
             if( opts.containsKey("containerIncludes"))
                 copy.containerIncludes = (List<String>) opts.get("containerIncludes");
-<<<<<<< HEAD
             if(opts.containsKey("imageName"))
                 copy.imageName = (String) opts.get("imageName");
-=======
             if( opts.containsKey("packages"))
                 copy.packages = (PackagesSpec) opts.get("packages");
->>>>>>> 27539557
             // done
             return copy;
         }
@@ -305,7 +301,6 @@
         return this;
     }
 
-<<<<<<< HEAD
     public SubmitContainerTokenRequest withWorkflowId(String workflowId) {
         this.workflowId = workflowId;
         return this;
@@ -313,10 +308,11 @@
 
     public SubmitContainerTokenRequest withImageName(String imageName) {
         this.imageName = imageName;
-=======
+        return this;
+    }
+
     public SubmitContainerTokenRequest withPackages(PackagesSpec packages) {
         this.packages = packages;
->>>>>>> 27539557
         return this;
     }
 
@@ -347,11 +343,8 @@
                 ", dryRun=" + dryRun +
                 ", workflowId=" + workflowId +
                 ", containerIncludes=" + ObjectUtils.toString(containerIncludes) +
-<<<<<<< HEAD
                 ", imageName=" + imageName +
-=======
                 ", packages=" + packages +
->>>>>>> 27539557
                 '}';
     }
 }