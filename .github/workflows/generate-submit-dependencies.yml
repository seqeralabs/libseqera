--- conflicted
+++ resolved
@@ -11,11 +11,7 @@
     runs-on: ubuntu-latest
     strategy:
       matrix:
-<<<<<<< HEAD
-        components: ["lib-crypto","lib-mail","lib-pool","lib-trace","sched-api","wave-utils", "wave-api"]
-=======
-        components: ["lib-crypto","lib-mail","lib-pool","lib-retry","lib-trace","wave-utils", "wave-api", "jedis-lock"]
->>>>>>> 2e6d51f5
+        components: ["lib-crypto","lib-mail","lib-pool","lib-retry","lib-trace","sched-api","wave-utils","wave-api","jedis-lock"]
     steps:
     - uses: actions/checkout@v4
     - uses: actions/setup-java@v4
